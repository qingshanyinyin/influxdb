package main

import (
	"fmt"

	"github.com/influxdata/flux/plan"
	"github.com/influxdata/flux/repl"
	"github.com/influxdata/flux/runtime"
	_ "github.com/influxdata/flux/stdlib"
	"github.com/influxdata/flux/stdlib/influxdata/influxdb"
	_ "github.com/influxdata/influxdb/query/stdlib"
	"github.com/spf13/cobra"
)

var queryFlags struct {
	org organization
}

func cmdQuery(f *globalFlags, opts genericCLIOpts) *cobra.Command {
	cmd := opts.newCmd("query [query literal or @/path/to/query.flux]", fluxQueryF, true)
	cmd.Short = "Execute a Flux query"
	cmd.Long = `Execute a literal Flux query provided as a string,
or execute a literal Flux query contained in a file by specifying the file prefixed with an @ sign.`
	cmd.Args = cobra.ExactArgs(1)

	queryFlags.org.register(cmd, true)

	return cmd
}

func fluxQueryF(cmd *cobra.Command, args []string) error {
	if flags.local {
		return fmt.Errorf("local flag not supported for query command")
	}

	if err := queryFlags.org.validOrgFlags(&flags); err != nil {
		return err
	}

	q, err := repl.LoadQuery(args[0])
	if err != nil {
		return fmt.Errorf("failed to load query: %v", err)
	}

	plan.RegisterLogicalRules(
		influxdb.DefaultFromAttributes{
			Org: &influxdb.NameOrID{
				ID:   queryFlags.org.id,
				Name: queryFlags.org.name,
			},
			Host:  &flags.host,
			Token: &flags.token,
		},
	)
	runtime.FinalizeBuiltIns()

<<<<<<< HEAD
	r, err := getFluxREPL(flags.skipVerify)
=======
	r, err := getFluxREPL(flags.Host, flags.Token, flags.skipVerify, orgID)
>>>>>>> d38d4786
	if err != nil {
		return fmt.Errorf("failed to get the flux REPL: %v", err)
	}

	if err := r.Input(q); err != nil {
		return fmt.Errorf("failed to execute query: %v", err)
	}

	return nil
}<|MERGE_RESOLUTION|>--- conflicted
+++ resolved
@@ -48,17 +48,13 @@
 				ID:   queryFlags.org.id,
 				Name: queryFlags.org.name,
 			},
-			Host:  &flags.host,
-			Token: &flags.token,
+			Host:  &flags.Host,
+			Token: &flags.Token,
 		},
 	)
 	runtime.FinalizeBuiltIns()
 
-<<<<<<< HEAD
 	r, err := getFluxREPL(flags.skipVerify)
-=======
-	r, err := getFluxREPL(flags.Host, flags.Token, flags.skipVerify, orgID)
->>>>>>> d38d4786
 	if err != nil {
 		return fmt.Errorf("failed to get the flux REPL: %v", err)
 	}
